cmake_policy(SET CMP0048 NEW)
project(S2E
  LANGUAGES CXX
  DESCRIPTION "S2E: Spacecraft Simulation Environment"
  VERSION 5.0.0
)

cmake_minimum_required(VERSION 3.13)

# build config
option(USE_HILS "Use HILS" OFF)
option(USE_C2A "Use C2A" OFF)
option(BUILD_64BIT "Build 64bit" OFF)

# preprocessor
if(WIN32)
  add_definitions(-DWIN32)
endif()

## set directory path
if(NOT DEFINED EXT_LIB_DIR)
  set(EXT_LIB_DIR ../ExtLibraries)
endif()
set(CSPICE_DIR ${EXT_LIB_DIR}/cspice)
set(NRLMSISE00_DIR ${EXT_LIB_DIR}/nrlmsise00)

if(NOT DEFINED FLIGHT_SW_DIR)
  set(FLIGHT_SW_DIR ../FlightSW)
endif()
if(NOT DEFINED C2A_NAME)
  set(C2A_NAME "c2a_oss")
endif()

## options to use C2A
if(USE_C2A)
  option(BUILD_64BIT OFF) # force to build with 32bit
  set(C2A_DIR ${FLIGHT_SW_DIR}/${C2A_NAME})
  message("C2A dir: ${C2A_DIR}")
  add_definitions(-DUSE_C2A)
  add_definitions(-DSILS_FW)
  #include_directories
  include_directories(${C2A_DIR}/src)
  include_directories(${S2E_CORE_DIR}/src/Interface/SpacecraftInOut)
  #add subdirectory
  add_subdirectory(${C2A_DIR} C2A)
endif()

## options to use HILS
if(USE_HILS AND WIN32)
  add_definitions(-DUSE_HILS)
  ## winsock2
  SET (CMAKE_FIND_LIBRARY_SUFFIXES ".lib")
  find_library(WS2_32_LIB ws2_32.lib)
  message("path for winsock2 is")
  message(${WS2_32_LIB})
endif()

set(S2E_DIR ${CMAKE_CURRENT_SOURCE_DIR})

## include directories
include_directories(${CSPICE_DIR}/include)
include_directories(${NRLMSISE00_DIR}/src)

## add_subdirectories
add_subdirectory(src/Simulation)
add_subdirectory(src/Environment/Global)
add_subdirectory(src/Environment/Local)
add_subdirectory(src/Dynamics)
add_subdirectory(src/Disturbance)
add_subdirectory(src/Component)
add_subdirectory(src/RelativeInformation)
add_subdirectory(src/Interface/InitInput)
add_subdirectory(src/Interface/LogOutput)
add_subdirectory(src/Interface/SpacecraftInOut)
add_subdirectory(src/Interface/HilsInOut)
add_subdirectory(src/Library/igrf)
add_subdirectory(src/Library/inih)
add_subdirectory(src/Library/math)
add_subdirectory(src/Library/nrlmsise00)
add_subdirectory(src/Library/sgp4)
add_subdirectory(src/Library/utils)
add_subdirectory(src/Library/optics)
add_subdirectory(src/Library/RelativeOrbit)
add_subdirectory(src/Library/Orbit)
add_subdirectory(src/Library/Geodesy)

set(SOURCE_FILES
  src/S2E.cpp
  src/Simulation/Case/SampleCase.cpp
  src/Simulation/Spacecraft/SampleSpacecraft/SampleSat.cpp
  src/Simulation/Spacecraft/SampleSpacecraft/SampleComponents.cpp
  src/Simulation/GroundStation/SampleGroundStation/SampleGSComponents.cpp
  src/Simulation/GroundStation/SampleGroundStation/SampleGS.cpp
)

## Create executable file
add_executable(${PROJECT_NAME} ${SOURCE_FILES})

## cspice library
if(CYGWIN)
  SET (CMAKE_FIND_LIBRARY_SUFFIXES ".so" ".a")
  set(CSPICE_LIB_DIR ${CSPICE_DIR}/cspice_cygwin/lib)
elseif(UNIX)
  if(BUILD_64BIT)
<<<<<<< HEAD
    find_library(CSPICE_LIB
      NAMES cspice.a csupport.a
      PATHS ${CSPICE_DIR}/cspice_unix64/lib)
=======
    set(CSPICE_LIB_DIR ${CSPICE_DIR}/cspice_unix_64bit/lib)
>>>>>>> 026b142e
  else()
    set(CSPICE_LIB_DIR ${CSPICE_DIR}/cspice_unix/lib)
  endif()
endif()

if(WIN32)
  SET (CMAKE_FIND_LIBRARY_SUFFIXES ".lib")
  find_library(CSPICE_LIB
    NAMES cspice.lib csupport.lib
    PATHS ${CSPICE_DIR}/cspice_msvs/lib)
else()
  find_library(CSPICE_LIB
    NAMES cspice.a csupport.a
    PATHS ${CSPICE_LIB_DIR})
endif()
if(NOT CSPICE_LIB)
  message(FATAL_ERROR "cspice not found in ${CSPICE_LIB_DIR}")
endif()
#target_link_libraries(${PROJECT_NAME} ${CSPICE_LIB})

## nrlmsise00 library
if(CYGWIN)
  SET (CMAKE_FIND_LIBRARY_SUFFIXES ".a")
  find_library(NRLMSISE00_LIB 
    NAMES libnrlmsise00.a
    PATHS ${NRLMSISE00_DIR}/lib)
elseif(UNIX)
  if(BUILD_64BIT)
    find_library(NRLMSISE00_LIB
      NAMES libnrlmsise00.a
      PATHS ${NRLMSISE00_DIR}/lib64)
  else()
    find_library(NRLMSISE00_LIB
      NAMES libnrlmsise00.a
      PATHS ${NRLMSISE00_DIR}/lib)
  endif()
elseif(WIN32)
  SET (CMAKE_FIND_LIBRARY_SUFFIXES ".lib")
  find_library(NRLMSISE00_LIB 
    NAMES libnrlmsise00.lib
    PATHS ${NRLMSISE00_DIR}/lib)
endif()
if(NOT NRLMSISE00_LIB)
  message(FATAL_ERROR "nrlmsise00 not found in ${EXT_LIB_DIR}")
endif()
#target_link_libraries(${PROJECT_NAME} ${NRLMSISE00_LIB})

## Linking libraries
set(S2E_LIBRARIES
  IGRF WRAPPER_NRLMSISE00 INIH SGP4 UTIL OPTICS RELATIVE_ORBIT_MODELS ORBIT_MODELS GEODESY MATH
)
# Initialize link
target_link_libraries(COMPONENT DYNAMICS GLOBAL_ENVIRONMENT LOCAL_ENVIRONMENT SC_IO RELATIVE_INFO ${S2E_LIBRARIES})
target_link_libraries(DYNAMICS GLOBAL_ENVIRONMENT LOCAL_ENVIRONMENT SIMULATION ${S2E_LIBRARIES})
target_link_libraries(DISTURBANCE DYNAMICS GLOBAL_ENVIRONMENT LOCAL_ENVIRONMENT ${S2E_LIBRARIES})
target_link_libraries(SIMULATION DYNAMICS GLOBAL_ENVIRONMENT LOCAL_ENVIRONMENT DISTURBANCE ${S2E_LIBRARIES})
target_link_libraries(GLOBAL_ENVIRONMENT ${CSPICE_LIB} ${S2E_LIBRARIES})
target_link_libraries(LOCAL_ENVIRONMENT GLOBAL_ENVIRONMENT ${CSPICE_LIB} ${S2E_LIBRARIES})
target_link_libraries(WRAPPER_NRLMSISE00 ${NRLMSISE00_LIB})

target_link_libraries(${PROJECT_NAME} DYNAMICS)
target_link_libraries(${PROJECT_NAME} DISTURBANCE)
target_link_libraries(${PROJECT_NAME} SIMULATION)
target_link_libraries(${PROJECT_NAME} GLOBAL_ENVIRONMENT LOCAL_ENVIRONMENT)
target_link_libraries(${PROJECT_NAME} RELATIVE_INFO)
target_link_libraries(${PROJECT_NAME} INI_ACC LOG_OUT SC_IO)
target_link_libraries(${PROJECT_NAME} COMPONENT)
target_link_libraries(${PROJECT_NAME} HILS_IO)

## C2A integration
if(USE_C2A)
  target_link_libraries(${PROJECT_NAME} C2A)
  target_link_libraries(${PROJECT_NAME} SC_IO)
endif()

## HILS
if(USE_HILS)
  target_link_libraries(${PROJECT_NAME} ${WS2_32_LIB})
  set_target_properties(${PROJECT_NAME} PROPERTIES COMMON_LANGUAGE_RUNTIME "")
  set_target_properties(COMPONENT PROPERTIES COMMON_LANGUAGE_RUNTIME "")
  set_target_properties(DYNAMICS PROPERTIES COMMON_LANGUAGE_RUNTIME "")
  set_target_properties(DISTURBANCE PROPERTIES COMMON_LANGUAGE_RUNTIME "")
  set_target_properties(SIMULATION PROPERTIES COMMON_LANGUAGE_RUNTIME "")
  set_target_properties(GLOBAL_ENVIRONMENT PROPERTIES COMMON_LANGUAGE_RUNTIME "")
  set_target_properties(LOCAL_ENVIRONMENT PROPERTIES COMMON_LANGUAGE_RUNTIME "")
  set_target_properties(HILS_IO PROPERTIES COMMON_LANGUAGE_RUNTIME "")
  set_target_properties(RELATIVE_INFO PROPERTIES COMMON_LANGUAGE_RUNTIME "")
endif()

## Cmake debug
message("Cspice_LIB:  " ${CSPICE_LIB})
message("nrlmsise00_LIB:  " ${NRLMSISE00_LIB})

include(common.cmake)<|MERGE_RESOLUTION|>--- conflicted
+++ resolved
@@ -102,13 +102,7 @@
   set(CSPICE_LIB_DIR ${CSPICE_DIR}/cspice_cygwin/lib)
 elseif(UNIX)
   if(BUILD_64BIT)
-<<<<<<< HEAD
-    find_library(CSPICE_LIB
-      NAMES cspice.a csupport.a
-      PATHS ${CSPICE_DIR}/cspice_unix64/lib)
-=======
-    set(CSPICE_LIB_DIR ${CSPICE_DIR}/cspice_unix_64bit/lib)
->>>>>>> 026b142e
+    set(CSPICE_LIB_DIR ${CSPICE_DIR}/cspice_unix64/lib)
   else()
     set(CSPICE_LIB_DIR ${CSPICE_DIR}/cspice_unix/lib)
   endif()
