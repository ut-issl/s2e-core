--- conflicted
+++ resolved
@@ -111,11 +111,7 @@
    * @param [in] gravity_constant_m3_s2: Gravity constant of the center body [m3/s2]
    * @param [in] elapsed_sec: Elapsed time [sec]
    */
-<<<<<<< HEAD
-  void CalculateStm(StmModel stm_model_type, const Orbit* reference_sat_orbit, double mu_m3_s2, double elapsed_sec);
-=======
-  void CalculateStm(STMModel stm_model_type, const Orbit* reference_sat_orbit, double gravity_constant_m3_s2, double elapsed_sec);
->>>>>>> ca626542
+  void CalculateStm(StmModel stm_model_type, const Orbit* reference_sat_orbit, double gravity_constant_m3_s2, double elapsed_sec);
   /**
    * @fn PropagateRk4
    * @brief Propagate relative orbit with RK4
