--- conflicted
+++ resolved
@@ -8,15 +8,9 @@
 #include <library/utilities/macros.hpp>
 #include <sstream>
 
-<<<<<<< HEAD
-Rk4OrbitPropagation::Rk4OrbitPropagation(const CelestialInformation* celestial_information, double mu_m3_s2, double time_step_s,
-                                         libra::Vector<3> position_i_m, libra::Vector<3> velocity_i_m_s, double initial_time_s)
-    : Orbit(celestial_information), ODE<6>(time_step_s), mu_m3_s2(mu_m3_s2) {
-=======
 Rk4OrbitPropagation::Rk4OrbitPropagation(const CelestialInformation* celestial_information, double gravity_constant_m3_s2, double time_step_s,
                                          libra::Vector<3> position_i_m, libra::Vector<3> velocity_i_m_s, double initial_time_s)
     : Orbit(celestial_information), ODE<6>(time_step_s), gravity_constant_m3_s2_(gravity_constant_m3_s2) {
->>>>>>> edd7ba5f
   propagate_mode_ = OrbitPropagateMode::kRk4;
 
   propagation_time_s_ = 0.0;
@@ -37,24 +31,14 @@
   rhs[0] = vx;
   rhs[1] = vy;
   rhs[2] = vz;
-<<<<<<< HEAD
-  rhs[3] = spacecraft_acceleration_i_m_s2_[0] - mu_m3_s2 / r3 * x;
-  rhs[4] = spacecraft_acceleration_i_m_s2_[1] - mu_m3_s2 / r3 * y;
-  rhs[5] = spacecraft_acceleration_i_m_s2_[2] - mu_m3_s2 / r3 * z;
-=======
   rhs[3] = spacecraft_acceleration_i_m_s2_[0] - gravity_constant_m3_s2_ / r3 * x;
   rhs[4] = spacecraft_acceleration_i_m_s2_[1] - gravity_constant_m3_s2_ / r3 * y;
   rhs[5] = spacecraft_acceleration_i_m_s2_[2] - gravity_constant_m3_s2_ / r3 * z;
->>>>>>> edd7ba5f
 
   (void)t;
 }
 
-<<<<<<< HEAD
 void Rk4OrbitPropagation::Initialize(libra::Vector<3> position_i_m, libra::Vector<3> velocity_i_m_s, double initial_time_s) {
-=======
-void Rk4OrbitPropagation::Initialize(Vector<3> position_i_m, libra::Vector<3> velocity_i_m_s, double initial_time_s) {
->>>>>>> edd7ba5f
   // state vector [x,y,z,vx,vy,vz]
   libra::Vector<6> init_state;
   init_state[0] = position_i_m[0];
