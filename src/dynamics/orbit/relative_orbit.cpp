/**
 * @file relative_orbit.cpp
 * @brief Class to propagate relative orbit
 */
#include "relative_orbit.hpp"

#include <library/utilities/macros.hpp>

#include "rk4_orbit_propagation.hpp"

RelativeOrbit::RelativeOrbit(const CelestialInformation* celestial_information, double gravity_constant_m3_s2, double time_step_s,
                             int reference_spacecraft_id, libra::Vector<3> relative_position_lvlh_m, libra::Vector<3> relative_velocity_lvlh_m_s,
                             RelativeOrbitUpdateMethod update_method, RelativeOrbitModel relative_dynamics_model_type, StmModel stm_model_type,
                             RelativeInformation* relative_information)
    : Orbit(celestial_information),
      libra::OrdinaryDifferentialEquation<6>(time_step_s),
      gravity_constant_m3_s2_(gravity_constant_m3_s2),
      reference_spacecraft_id_(reference_spacecraft_id),
      update_method_(update_method),
      relative_dynamics_model_type_(relative_dynamics_model_type),
      stm_model_type_(stm_model_type),
      relative_information_(relative_information) {
  propagate_mode_ = OrbitPropagateMode::kRelativeOrbit;

  propagation_time_s_ = 0.0;
  propagation_step_s_ = time_step_s;

  InitializeState(relative_position_lvlh_m, relative_velocity_lvlh_m_s, gravity_constant_m3_s2);
}

RelativeOrbit::~RelativeOrbit() {}

void RelativeOrbit::InitializeState(libra::Vector<3> relative_position_lvlh_m, libra::Vector<3> relative_velocity_lvlh_m_s,
                                    double gravity_constant_m3_s2, double initial_time_s) {
  relative_position_lvlh_m_ = relative_position_lvlh_m;
  relative_velocity_lvlh_m_s_ = relative_velocity_lvlh_m_s;

  // Disturbance acceleration are not considered in relative orbit propagation
  spacecraft_acceleration_i_m_s2_ *= 0.0;

  libra::Vector<3> reference_sat_position_i = relative_information_->GetReferenceSatDynamics(reference_spacecraft_id_)->GetOrbit().GetPosition_i_m();
  libra::Vector<3> reference_sat_velocity_i =
      relative_information_->GetReferenceSatDynamics(reference_spacecraft_id_)->GetOrbit().GetVelocity_i_m_s();
  libra::Quaternion q_i2lvlh = relative_information_->GetReferenceSatDynamics(reference_spacecraft_id_)->GetOrbit().CalcQuaternion_i2lvlh();
  libra::Quaternion q_lvlh2i = q_i2lvlh.Conjugate();
  spacecraft_position_i_m_ = q_lvlh2i.FrameConversion(relative_position_lvlh_m_) + reference_sat_position_i;
  spacecraft_velocity_i_m_s_ = q_lvlh2i.FrameConversion(relative_velocity_lvlh_m_s_) + reference_sat_velocity_i;

  initial_state_[0] = relative_position_lvlh_m[0];
  initial_state_[1] = relative_position_lvlh_m[1];
  initial_state_[2] = relative_position_lvlh_m[2];
  initial_state_[3] = relative_velocity_lvlh_m_s[0];
  initial_state_[4] = relative_velocity_lvlh_m_s[1];
  initial_state_[5] = relative_velocity_lvlh_m_s[2];

  if (update_method_ == kRk4) {
    Setup(initial_time_s, initial_state_);
    CalculateSystemMatrix(relative_dynamics_model_type_, &(relative_information_->GetReferenceSatDynamics(reference_spacecraft_id_)->GetOrbit()),
                          gravity_constant_m3_s2);
  } else  // update_method_ == STM
  {
    CalculateStm(stm_model_type_, &(relative_information_->GetReferenceSatDynamics(reference_spacecraft_id_)->GetOrbit()), gravity_constant_m3_s2,
                 0.0);
  }

  TransformEciToEcef();
  TransformEcefToGeodetic();
}

void RelativeOrbit::CalculateSystemMatrix(RelativeOrbitModel relative_dynamics_model_type, const Orbit* reference_sat_orbit,
                                          double gravity_constant_m3_s2) {
  switch (relative_dynamics_model_type) {
<<<<<<< HEAD
    case RelativeOrbitModel::Hill: {
      double reference_sat_orbit_radius = reference_sat_orbit->GetPosition_i_m().CalcNorm();
=======
    case RelativeOrbitModel::kHill: {
      double reference_sat_orbit_radius = libra::CalcNorm(reference_sat_orbit->GetPosition_i_m());
>>>>>>> b03ce97d
      system_matrix_ = CalcHillSystemMatrix(reference_sat_orbit_radius, gravity_constant_m3_s2);
    }
    default: {
      // NOT REACHED
      break;
    }
  }
}

void RelativeOrbit::CalculateStm(StmModel stm_model_type, const Orbit* reference_sat_orbit, double gravity_constant_m3_s2, double elapsed_sec) {
  switch (stm_model_type) {
<<<<<<< HEAD
    case StmModel::HCW: {
      double reference_sat_orbit_radius = reference_sat_orbit->GetPosition_i_m().CalcNorm();
=======
    case StmModel::kHcw: {
      double reference_sat_orbit_radius = libra::CalcNorm(reference_sat_orbit->GetPosition_i_m());
>>>>>>> b03ce97d
      stm_ = CalcHcwStm(reference_sat_orbit_radius, gravity_constant_m3_s2, elapsed_sec);
    }
    default: {
      // NOT REACHED
      break;
    }
  }
}

void RelativeOrbit::Propagate(double end_time_s, double current_time_jd) {
  UNUSED(current_time_jd);

  if (!is_calc_enabled_) return;

  spacecraft_acceleration_i_m_s2_ *= 0.0;  // Disturbance acceleration are not considered in relative orbit propagation

  if (update_method_ == kRk4) {
    PropagateRk4(end_time_s);
  } else  // update_method_ == STM
  {
    PropagateStm(end_time_s);
  }

  libra::Vector<3> reference_sat_position_i = relative_information_->GetReferenceSatDynamics(reference_spacecraft_id_)->GetOrbit().GetPosition_i_m();
  libra::Vector<3> reference_sat_velocity_i =
      relative_information_->GetReferenceSatDynamics(reference_spacecraft_id_)->GetOrbit().GetVelocity_i_m_s();
  libra::Quaternion q_i2lvlh = relative_information_->GetReferenceSatDynamics(reference_spacecraft_id_)->GetOrbit().CalcQuaternion_i2lvlh();
  libra::Quaternion q_lvlh2i = q_i2lvlh.Conjugate();

  spacecraft_position_i_m_ = q_lvlh2i.FrameConversion(relative_position_lvlh_m_) + reference_sat_position_i;
  spacecraft_velocity_i_m_s_ = q_lvlh2i.FrameConversion(relative_velocity_lvlh_m_s_) + reference_sat_velocity_i;
  TransformEciToEcef();
  TransformEcefToGeodetic();
}

void RelativeOrbit::PropagateRk4(double elapsed_sec) {
  SetStepWidth(propagation_step_s_);  // Re-set propagation dt
  while (elapsed_sec - propagation_time_s_ - propagation_step_s_ > 1.0e-6) {
    Update();  // Propagation methods of the OrdinaryDifferentialEquation class
    propagation_time_s_ += propagation_step_s_;
  }
  SetStepWidth(elapsed_sec - propagation_time_s_);  // Adjust the last propagation dt
  Update();
  propagation_time_s_ = elapsed_sec;

  relative_position_lvlh_m_[0] = GetState()[0];
  relative_position_lvlh_m_[1] = GetState()[1];
  relative_position_lvlh_m_[2] = GetState()[2];
  relative_velocity_lvlh_m_s_[0] = GetState()[3];
  relative_velocity_lvlh_m_s_[1] = GetState()[4];
  relative_velocity_lvlh_m_s_[2] = GetState()[5];
}

void RelativeOrbit::PropagateStm(double elapsed_sec) {
  libra::Vector<6> current_state;
  CalculateStm(stm_model_type_, &(relative_information_->GetReferenceSatDynamics(reference_spacecraft_id_)->GetOrbit()), gravity_constant_m3_s2_,
               elapsed_sec);
  current_state = stm_ * initial_state_;

  relative_position_lvlh_m_[0] = current_state[0];
  relative_position_lvlh_m_[1] = current_state[1];
  relative_position_lvlh_m_[2] = current_state[2];
  relative_velocity_lvlh_m_s_[0] = current_state[3];
  relative_velocity_lvlh_m_s_[1] = current_state[4];
  relative_velocity_lvlh_m_s_[2] = current_state[5];
}

void RelativeOrbit::DerivativeFunction(double t, const libra::Vector<6>& state, libra::Vector<6>& rhs)  // only for RK4 relative dynamics propagation
{
  rhs = system_matrix_ * state;
  (void)t;
}<|MERGE_RESOLUTION|>--- conflicted
+++ resolved
@@ -70,13 +70,8 @@
 void RelativeOrbit::CalculateSystemMatrix(RelativeOrbitModel relative_dynamics_model_type, const Orbit* reference_sat_orbit,
                                           double gravity_constant_m3_s2) {
   switch (relative_dynamics_model_type) {
-<<<<<<< HEAD
-    case RelativeOrbitModel::Hill: {
+    case RelativeOrbitModel::kHill: {
       double reference_sat_orbit_radius = reference_sat_orbit->GetPosition_i_m().CalcNorm();
-=======
-    case RelativeOrbitModel::kHill: {
-      double reference_sat_orbit_radius = libra::CalcNorm(reference_sat_orbit->GetPosition_i_m());
->>>>>>> b03ce97d
       system_matrix_ = CalcHillSystemMatrix(reference_sat_orbit_radius, gravity_constant_m3_s2);
     }
     default: {
@@ -88,13 +83,8 @@
 
 void RelativeOrbit::CalculateStm(StmModel stm_model_type, const Orbit* reference_sat_orbit, double gravity_constant_m3_s2, double elapsed_sec) {
   switch (stm_model_type) {
-<<<<<<< HEAD
-    case StmModel::HCW: {
+    case StmModel::kHcw: {
       double reference_sat_orbit_radius = reference_sat_orbit->GetPosition_i_m().CalcNorm();
-=======
-    case StmModel::kHcw: {
-      double reference_sat_orbit_radius = libra::CalcNorm(reference_sat_orbit->GetPosition_i_m());
->>>>>>> b03ce97d
       stm_ = CalcHcwStm(reference_sat_orbit_radius, gravity_constant_m3_s2, elapsed_sec);
     }
     default: {
@@ -162,7 +152,8 @@
   relative_velocity_lvlh_m_s_[2] = current_state[5];
 }
 
-void RelativeOrbit::DerivativeFunction(double t, const libra::Vector<6>& state, libra::Vector<6>& rhs)  // only for RK4 relative dynamics propagation
+void RelativeOrbit::DerivativeFunction(double t, const libra::Vector<6>& state,
+                                       libra::Vector<6>& rhs)  // only for RK4 relative dynamics propagation
 {
   rhs = system_matrix_ * state;
   (void)t;
