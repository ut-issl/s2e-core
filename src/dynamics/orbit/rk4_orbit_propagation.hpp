--- conflicted
+++ resolved
@@ -21,23 +21,14 @@
    * @fn Rk4OrbitPropagation
    * @brief Constructor
    * @param [in] celestial_information: Celestial information
-<<<<<<< HEAD
-   * @param [in] mu_m3_s2: Gravity constant [m3/s2]
-=======
    * @param [in] gravity_constant_m3_s2: Gravity constant [m3/s2]
->>>>>>> edd7ba5f
    * @param [in] time_step_s: Step width [sec]
    * @param [in] position_i_m: Initial value of position in the inertial frame [m]
    * @param [in] velocity_i_m_s: Initial value of velocity in the inertial frame [m/s]
    * @param [in] initial_time_s: Initial time [sec]
    */
-<<<<<<< HEAD
-  Rk4OrbitPropagation(const CelestialInformation* celestial_information, double mu_m3_s2, double time_step_s, libra::Vector<3> position_i_m,
-                      libra::Vector<3> velocity_i_m_s, double initial_time_s = 0);
-=======
   Rk4OrbitPropagation(const CelestialInformation* celestial_information, double gravity_constant_m3_s2, double time_step_s,
                       libra::Vector<3> position_i_m, libra::Vector<3> velocity_i_m_s, double initial_time_s = 0);
->>>>>>> edd7ba5f
   /**
    * @fn ~Rk4OrbitPropagation
    * @brief Destructor
@@ -64,15 +55,9 @@
   virtual void Propagate(double end_time_s, double current_time_jd);
 
  private:
-<<<<<<< HEAD
-  double mu_m3_s2;             //!< Gravity constant [m3/s2]
-  double propagation_time_s_;  //!< Simulation current time for numerical integration by RK4 [sec]
-  double propagation_step_s_;  //!< Step width for RK4 [sec]
-=======
   double gravity_constant_m3_s2_;  //!< Gravity constant [m3/s2]
   double propagation_time_s_;      //!< Simulation current time for numerical integration by RK4 [sec]
   double propagation_step_s_;      //!< Step width for RK4 [sec]
->>>>>>> edd7ba5f
 
   /**
    * @fn Initialize
