--- conflicted
+++ resolved
@@ -59,8 +59,7 @@
    * @param solar_flux_W_m2: Solar flux [W/m^2]
    * @return double: Solar Radiation [W]
    */
-<<<<<<< HEAD
-  double CalcSolarRadiation_W(libra::Vector<3> sun_direction_b, double solar_flux_W_m2);
+  double CalcSolarRadiation_W(math::Vector<3> sun_direction_b, double solar_flux_W_m2);
   /**
    * @fn CalcAlbedoRadiation_W
    * @brief Calculate albedo radiation [W] from earth direction, albedo factor, area, and normal vector
@@ -69,10 +68,7 @@
    * @param earth_albedo_W_m2: Earth albedo [W/m^2]
    * @return double: Albedo Radiation [W]
    */
-  double CalcAlbedoRadiation_W(libra::Vector<3> earth_position_b_m, double earth_albedo_W_m2);
-=======
-  double CalcSolarRadiation_W(math::Vector<3> sun_direction_b, double solar_flux_W_m2);
->>>>>>> 562acf9e
+  double CalcAlbedoRadiation_W(math::Vector<3> earth_position_b_m, double earth_albedo_W_m2);
 
   // Getter
   /**
