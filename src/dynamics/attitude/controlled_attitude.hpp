/**
 * @file controlled_attitude.hpp
 * @brief Class to calculate spacecraft attitude with Controlled Attitude mode
 */

#ifndef S2E_DYNAMICS_ATTITUDE_CONTROLLED_ATTITUDE_HPP_
#define S2E_DYNAMICS_ATTITUDE_CONTROLLED_ATTITUDE_HPP_

#include <environment/local/local_celestial_information.hpp>
#include <library/math/constants.hpp>
#include <string>

#include "../orbit/orbit.hpp"
#include "attitude.hpp"

/**
 * @enum AttitudeControlMode
 * @brief Attitude control mode
 */
enum AttitudeControlMode {
  INERTIAL_STABILIZE,           //!< Inertial stabilize
  SUN_POINTING,                 //!< Sun pointing
  EARTH_CENTER_POINTING,        //!< Earth center pointing
  VELOCITY_DIRECTION_POINTING,  //!< Spacecraft velocity direction pointing
  ORBIT_NORMAL_POINTING,        //!< Orbit normal direction pointing
  NO_CTRL,                      // No Control
};

/**
 * @fn ConvertStringToCtrlMode
 * @brief Convert string to AttitudeControlMode
 * @param [in] mode: Control mode in string
 * @return Attitude control mode
 */
AttitudeControlMode ConvertStringToCtrlMode(const std::string mode);

/**
 * @class ControlledAttitude
 * @brief Class to calculate spacecraft attitude with Controlled Attitude mode
 */
class ControlledAttitude : public Attitude {
 public:
  /**
   * @fn ControlledAttitude
   * @brief Constructor
   * @param [in] main_mode: Main control mode
   * @param [in] sub_mode: Sub control mode
   * @param [in] quaternion_i2b: Quaternion for INERTIAL_STABILIZE mode
   * @param [in] main_target_direction_b: Main target direction on the body fixed frame
   * @param [in] sub_target_direction_b: Sun target direction on the body fixed frame
   * @param [in] inertia_tensor_kgm2: Inertia tensor of the spacecraft [kg m^2]
   * @param [in] local_celestial_information: Local celestial information
   * @param [in] orbit: Orbit
   * @param [in] simulation_object_name: Simulation object name for Monte-Carlo simulation
   */
  ControlledAttitude(const AttitudeControlMode main_mode, const AttitudeControlMode sub_mode, const Quaternion quaternion_i2b,
<<<<<<< HEAD
                     const libra::Vector<3> main_target_direction_b, const libra::Vector<3> sub_target_direction_b,
                     const libra::Matrix<3, 3>& inertia_tensor_kgm2, const LocalCelestialInformation* local_celestial_information, const Orbit* orbit,
=======
                     const Vector<3> main_target_direction_b, const Vector<3> sub_target_direction_b, const Matrix<3, 3>& inertia_tensor_kgm2,
                     const LocalCelestialInformation* local_celestial_information, const Orbit* orbit,
>>>>>>> edd7ba5f
                     const std::string& simulation_object_name = "Attitude");
  /**
   * @fn ~ControlledAttitude
   * @brief Destructor
   */
  ~ControlledAttitude();

  // Setter
  /**
   * @fn SetMainMode
   * @brief Set main control mode
   */
  inline void SetMainMode(const AttitudeControlMode main_mode) { main_mode_ = main_mode; }
  /**
   * @fn SetSubMode
   * @brief Set sub control mode
   */
  inline void SetSubMode(const AttitudeControlMode sub_mode) { sub_mode_ = sub_mode; }
  /**
   * @fn SetQuaternion_i2t
   * @brief Set quaternion for INERTIAL_STABILIZE mode
   */
  inline void SetQuaternion_i2t(const Quaternion quaternion_i2t) { quaternion_i2b_ = quaternion_i2t; }
  /**
   * @fn SetMainTargetDirection_b
   * @brief Set main target direction on the body fixed frame
   */
<<<<<<< HEAD
  inline void SetMainTargetDirection_b(libra::Vector<3> main_target_direction_b) { main_target_direction_b_ = main_target_direction_b; }
=======
  inline void SetMainTargetDirection_b(Vector<3> main_target_direction_b) { main_target_direction_b_ = main_target_direction_b; }
>>>>>>> edd7ba5f
  /**
   * @fn SetSubTargetDirection_b
   * @brief Set sub target direction on the body fixed frame
   */
<<<<<<< HEAD
  inline void SetSubTargetDirection_b(libra::Vector<3> sub_target_direction_b) { sub_target_direction_b_ = sub_target_direction_b; }
=======
  inline void SetSubTargetDirection_b(Vector<3> sub_target_direction_b) { sub_target_direction_b_ = sub_target_direction_b; }
>>>>>>> edd7ba5f

  /**
   * @fn Propagate
   * @brief Attitude propagation
   * @param [in] end_time_s: Propagation endtime [sec]
   */
  virtual void Propagate(const double end_time_s);

 private:
  AttitudeControlMode main_mode_;              //!< Main control mode
  AttitudeControlMode sub_mode_;               //!< Sub control mode
  libra::Vector<3> main_target_direction_b_;   //!< Main target direction on the body fixed frame
  libra::Vector<3> sub_target_direction_b_;    //!< Sub target direction on tge body fixed frame
  double previous_calc_time_s_ = -1.0;         //!< Previous time of velocity calculation [sec]
  libra::Quaternion previous_quaternion_i2b_;  //!< Previous quaternion
  libra::Vector<3> previous_omega_b_rad_s_;    //!< Previous angular velocity [rad/s]
<<<<<<< HEAD
=======

  const double kMinDirectionAngle_rad = 30.0 * libra::deg_to_rad;  //!< Minimum angle b/w main and sub direction
                                                                   // TODO Change with ini file
>>>>>>> edd7ba5f

  // Inputs
  const LocalCelestialInformation* local_celestial_information_;  //!< Local celestial information
  const Orbit* orbit_;                                            //!< Orbit information

  // Local functions
  /**
   * @fn Initialize
   * @brief Initialize function
   */
  void Initialize(void);
  /**
   * @fn CalcTargetDirection_i
   * @brief Calculate target direction from attitude control mode
   * @param [in] mode: Attitude control mode
   * @return Target direction at the inertia frame0
   */
<<<<<<< HEAD
  libra::Vector<3> CalcTargetDirection_i(AttitudeControlMode mode);
=======
  Vector<3> CalcTargetDirection_i(AttitudeControlMode mode);
>>>>>>> edd7ba5f
  /**
   * @fn PointingControl
   * @brief Calculate attitude quaternion
   * @param [in] main_direction_i: Main target direction in the inertial frame
   * @param [in] sub_direction_i: Sub target direction in the inertial frame
   */
<<<<<<< HEAD
  void PointingControl(const libra::Vector<3> main_direction_i, const libra::Vector<3> sub_direction_i);
=======
  void PointingControl(const Vector<3> main_direction_i, const Vector<3> sub_direction_i);
>>>>>>> edd7ba5f
  /**
   * @fn CalcAngularVelocity
   * @brief Calculate angular velocity
   * @param [in] current_time_s: Current time [sec]
   */
  void CalcAngularVelocity(const double current_time_s);
  /**
   * @fn CalcDcm
   * @brief Calculate direction cosine matrix with tow direction vectors
   * @param [in] main_direction: Main target direction
   * @param [in] sub_direction: Sub target direction
   */
<<<<<<< HEAD
  libra::Matrix<3, 3> CalcDcm(const libra::Vector<3> main_direction, const libra::Vector<3> sub_direction);
=======
  Matrix<3, 3> CalcDcm(const Vector<3> main_direction, const Vector<3> sub_direction);
>>>>>>> edd7ba5f
};

#endif  // S2E_DYNAMICS_ATTITUDE_CONTROLLED_ATTITUDE_HPP_<|MERGE_RESOLUTION|>--- conflicted
+++ resolved
@@ -54,13 +54,8 @@
    * @param [in] simulation_object_name: Simulation object name for Monte-Carlo simulation
    */
   ControlledAttitude(const AttitudeControlMode main_mode, const AttitudeControlMode sub_mode, const Quaternion quaternion_i2b,
-<<<<<<< HEAD
                      const libra::Vector<3> main_target_direction_b, const libra::Vector<3> sub_target_direction_b,
                      const libra::Matrix<3, 3>& inertia_tensor_kgm2, const LocalCelestialInformation* local_celestial_information, const Orbit* orbit,
-=======
-                     const Vector<3> main_target_direction_b, const Vector<3> sub_target_direction_b, const Matrix<3, 3>& inertia_tensor_kgm2,
-                     const LocalCelestialInformation* local_celestial_information, const Orbit* orbit,
->>>>>>> edd7ba5f
                      const std::string& simulation_object_name = "Attitude");
   /**
    * @fn ~ControlledAttitude
@@ -88,20 +83,12 @@
    * @fn SetMainTargetDirection_b
    * @brief Set main target direction on the body fixed frame
    */
-<<<<<<< HEAD
   inline void SetMainTargetDirection_b(libra::Vector<3> main_target_direction_b) { main_target_direction_b_ = main_target_direction_b; }
-=======
-  inline void SetMainTargetDirection_b(Vector<3> main_target_direction_b) { main_target_direction_b_ = main_target_direction_b; }
->>>>>>> edd7ba5f
   /**
    * @fn SetSubTargetDirection_b
    * @brief Set sub target direction on the body fixed frame
    */
-<<<<<<< HEAD
   inline void SetSubTargetDirection_b(libra::Vector<3> sub_target_direction_b) { sub_target_direction_b_ = sub_target_direction_b; }
-=======
-  inline void SetSubTargetDirection_b(Vector<3> sub_target_direction_b) { sub_target_direction_b_ = sub_target_direction_b; }
->>>>>>> edd7ba5f
 
   /**
    * @fn Propagate
@@ -118,12 +105,9 @@
   double previous_calc_time_s_ = -1.0;         //!< Previous time of velocity calculation [sec]
   libra::Quaternion previous_quaternion_i2b_;  //!< Previous quaternion
   libra::Vector<3> previous_omega_b_rad_s_;    //!< Previous angular velocity [rad/s]
-<<<<<<< HEAD
-=======
 
   const double kMinDirectionAngle_rad = 30.0 * libra::deg_to_rad;  //!< Minimum angle b/w main and sub direction
                                                                    // TODO Change with ini file
->>>>>>> edd7ba5f
 
   // Inputs
   const LocalCelestialInformation* local_celestial_information_;  //!< Local celestial information
@@ -141,22 +125,14 @@
    * @param [in] mode: Attitude control mode
    * @return Target direction at the inertia frame0
    */
-<<<<<<< HEAD
   libra::Vector<3> CalcTargetDirection_i(AttitudeControlMode mode);
-=======
-  Vector<3> CalcTargetDirection_i(AttitudeControlMode mode);
->>>>>>> edd7ba5f
   /**
    * @fn PointingControl
    * @brief Calculate attitude quaternion
    * @param [in] main_direction_i: Main target direction in the inertial frame
    * @param [in] sub_direction_i: Sub target direction in the inertial frame
    */
-<<<<<<< HEAD
   void PointingControl(const libra::Vector<3> main_direction_i, const libra::Vector<3> sub_direction_i);
-=======
-  void PointingControl(const Vector<3> main_direction_i, const Vector<3> sub_direction_i);
->>>>>>> edd7ba5f
   /**
    * @fn CalcAngularVelocity
    * @brief Calculate angular velocity
@@ -169,11 +145,7 @@
    * @param [in] main_direction: Main target direction
    * @param [in] sub_direction: Sub target direction
    */
-<<<<<<< HEAD
   libra::Matrix<3, 3> CalcDcm(const libra::Vector<3> main_direction, const libra::Vector<3> sub_direction);
-=======
-  Matrix<3, 3> CalcDcm(const Vector<3> main_direction, const Vector<3> sub_direction);
->>>>>>> edd7ba5f
 };
 
 #endif  // S2E_DYNAMICS_ATTITUDE_CONTROLLED_ATTITUDE_HPP_