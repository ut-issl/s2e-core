#ifndef __celestial_information_H__
#define __celestial_information_H__

#include <cstring>
#include <string>

#include "CelestialRotation.h"
#include "Interface/LogOutput/ILoggable.h"
#include "Library/math/MatVec.hpp"
#include "Library/math/Matrix.hpp"
#include "Library/math/Quaternion.hpp"
#include "Library/math/Vector.hpp"

using libra::Quaternion;
using libra::Vector;

class CelestialInformation : public ILoggable {
 public:
  CelestialInformation(std::string inertial_frame, std::string aber_cor, std::string center_obj, RotationMode rotation_mode, int num_of_selected_body,
                       int* selected_body);
  CelestialInformation(const CelestialInformation& obj);
  virtual ~CelestialInformation();

  // ILoggable
  virtual std::string GetLogHeader() const;
  virtual std::string GetLogValue() const;

  // Update the all selected celestial objects information
  void UpdateAllObjectsInfo(const double current_jd);

  // Getters
  // Orbit information
  Vector<3> GetPosFromCenter_i(const int id) const;
  Vector<3> GetVelFromCenter_i(const int id) const;
  Vector<3> GetPosFromCenter_i(const char* body_name) const;
  Vector<3> GetVelFromCenter_i(const char* body_name) const;
  // Gravity constants
  double GetGravityConstant(const char* body_name) const;
  double GetCenterBodyGravityConstant_m3_s2(void) const;
<<<<<<< HEAD
=======
  // Shape information
  Vector<3> GetRadii(const int id) const;
>>>>>>> 7dd820c8
  Vector<3> GetRadiiFromName(const char* body_name) const;
  double GetMeanRadiusFromName(const char* body_name) const;
  // Parameters
  inline int GetNumBody(void) const { return num_of_selected_body_; }
  inline int* GetSelectedBody(void) const { return selected_body_; }
  inline std::string GetCenterBodyName(void) const { return center_obj_; }
  // Members
  inline CelestialRotation GetEarthRotation(void) const { return *EarthRotation_; };

  // Calculation
  int CalcBodyIdFromName(const char* body_name) const;
  void DebugOutput(void);

 private:
<<<<<<< HEAD
  int num_of_selected_body_;
  int* selected_body_;          // IDs of selected bodies.
  std::string inertial_frame_;  // Definition of inertial frame. Default = "J2000"
  std::string aber_cor_;        // stellar aberration correction. Default = "NONE"
                                //（Ref：http://fermi.gsfc.nasa.gov/ssc/library/fug/051108/Aberration_Julie.ppt）
  std::string center_obj_;      // center object. Default = "EARTH"
  RotationMode rotation_mode_;  // designation of dynamics model. Default = "Full"
=======
  // Setting parameters
  int num_of_selected_body_;    //!< number of selected body
  int* selected_body_;          //!< SPICE IDs of selected bodies
  std::string inertial_frame_;  //!< Definition of inertial frame
  std::string aber_cor_;        //!< Stellar aberration correction
                                //（Ref：http://fermi.gsfc.nasa.gov/ssc/library/fug/051108/Aberration_Julie.ppt）
  std::string center_obj_;      //!< Center object of inertial frame
>>>>>>> 7dd820c8

  // Calculated values
  double* celes_objects_pos_from_center_i_;       //!< Position vector list at inertial frame [m]
  double* celes_objects_vel_from_center_i_;       //!< Velocity vector list at inertial frame [m/s]
  double* celes_objects_gravity_constant_;        //!< Gravity constant list [m^3/s^2]
  double* celes_objects_mean_radius_m_;           //!< mean radius list [m] r = (rx * ry * rz)^(1/3)
  double* celes_objects_planetographic_radii_m_;  //!< 3 axis planetographic radii.
                                                  // X-axis pass through the 0 degree latitude 0 degree longitude direction
                                                  // Z-axis pass through the 90 degree latitude direction
                                                  // Y-axis equal to the cross product of the unit Z-axis and X-axis vectors

  // Rotational Motion of each planets
  CelestialRotation* EarthRotation_;
  RotationMode rotation_mode_;  //!< Designation of rotation model

  // Override function of SPICE
  void GetPlanetOrbit(const char* planet_name, double et, double orbit[6]);
};

#endif  //__celestial_information_H__<|MERGE_RESOLUTION|>--- conflicted
+++ resolved
@@ -37,11 +37,8 @@
   // Gravity constants
   double GetGravityConstant(const char* body_name) const;
   double GetCenterBodyGravityConstant_m3_s2(void) const;
-<<<<<<< HEAD
-=======
   // Shape information
   Vector<3> GetRadii(const int id) const;
->>>>>>> 7dd820c8
   Vector<3> GetRadiiFromName(const char* body_name) const;
   double GetMeanRadiusFromName(const char* body_name) const;
   // Parameters
@@ -56,15 +53,6 @@
   void DebugOutput(void);
 
  private:
-<<<<<<< HEAD
-  int num_of_selected_body_;
-  int* selected_body_;          // IDs of selected bodies.
-  std::string inertial_frame_;  // Definition of inertial frame. Default = "J2000"
-  std::string aber_cor_;        // stellar aberration correction. Default = "NONE"
-                                //（Ref：http://fermi.gsfc.nasa.gov/ssc/library/fug/051108/Aberration_Julie.ppt）
-  std::string center_obj_;      // center object. Default = "EARTH"
-  RotationMode rotation_mode_;  // designation of dynamics model. Default = "Full"
-=======
   // Setting parameters
   int num_of_selected_body_;    //!< number of selected body
   int* selected_body_;          //!< SPICE IDs of selected bodies
@@ -72,7 +60,6 @@
   std::string aber_cor_;        //!< Stellar aberration correction
                                 //（Ref：http://fermi.gsfc.nasa.gov/ssc/library/fug/051108/Aberration_Julie.ppt）
   std::string center_obj_;      //!< Center object of inertial frame
->>>>>>> 7dd820c8
 
   // Calculated values
   double* celes_objects_pos_from_center_i_;       //!< Position vector list at inertial frame [m]
