--- conflicted
+++ resolved
@@ -16,14 +16,10 @@
 
 GnssReceiver::GnssReceiver(const int prescaler, environment::ClockGenerator* clock_generator, const size_t component_id,
                            const AntennaModel antenna_model, const math::Vector<3> antenna_position_b_m, const math::Quaternion quaternion_b2c,
-<<<<<<< HEAD
                            const double half_width_deg, const double pseudorange_noise_standard_deviation_m,
                            const double carrier_phase_standard_deviation_cycle, const double integer_ambiguity_standard_deviation_cycle,
-=======
-                           const double half_width_deg, const double receiver_clock_constant_bias_s,
-                           math::Vector<1> receiver_clock_random_walk_standard_deviation_s, math::Vector<1> receiver_clock_random_walk_limit_s,
-                           const double receiver_clock_normal_random_standard_deviation_s, const double pseudorange_noise_standard_deviation_m,
->>>>>>> ee204d67
+                           const double receiver_clock_constant_bias_s, math::Vector<1> receiver_clock_random_walk_standard_deviation_s,
+                           math::Vector<1> receiver_clock_random_walk_limit_s, const double receiver_clock_normal_random_standard_deviation_s,
                            const math::Vector<3> position_noise_standard_deviation_ecef_m,
                            const math::Vector<3> velocity_noise_standard_deviation_ecef_m_s, const size_t number_of_bands,
                            const std::vector<size_t> band_id_list, const std::vector<double> band_frequency_list_Hz,
@@ -36,12 +32,9 @@
       quaternion_b2c_(quaternion_b2c),
       half_width_deg_(half_width_deg),
       antenna_model_(antenna_model),
-<<<<<<< HEAD
       number_of_bands_(number_of_bands),
-=======
       receiver_clock_constant_bias_s_(receiver_clock_constant_bias_s),
       receiver_clock_random_walk_s_(0.1, receiver_clock_random_walk_standard_deviation_s, receiver_clock_random_walk_limit_s),
->>>>>>> ee204d67
       is_logged_pseudorange_(is_log_pseudorange_enabled),
       is_logged_carrier_phase_(is_log_carrier_phase_enabled),
       dynamics_(dynamics),
@@ -53,7 +46,6 @@
                                                      randomization::global_randomization.MakeSeed());
   }
   pseudorange_random_noise_m_.SetParameters(0.0, pseudorange_noise_standard_deviation_m, randomization::global_randomization.MakeSeed());
-<<<<<<< HEAD
   carrier_phase_random_noise_.SetParameters(0.0, carrier_phase_standard_deviation_cycle, randomization::global_randomization.MakeSeed());
   random_integer_ambiguity_noise_.SetParameters(0, integer_ambiguity_standard_deviation_cycle, randomization::global_randomization.MakeSeed());
   random_integer_ambiguity_ = std::floor(random_integer_ambiguity_noise_);
@@ -66,22 +58,16 @@
   for (size_t i = 0; i < number_of_bands_; i++) {
     wave_length_list_m_.push_back(wave_length_list_m[i]);
   }
-=======
   receiver_clock_normal_random_noise_s_.SetParameters(0.0, receiver_clock_normal_random_standard_deviation_s,
                                                       randomization::global_randomization.MakeSeed());
->>>>>>> ee204d67
 }
 
 GnssReceiver::GnssReceiver(const int prescaler, environment::ClockGenerator* clock_generator, PowerPort* power_port, const size_t component_id,
                            const AntennaModel antenna_model, const math::Vector<3> antenna_position_b_m, const math::Quaternion quaternion_b2c,
-<<<<<<< HEAD
                            const double half_width_deg, const double pseudorange_noise_standard_deviation_m,
                            const double carrier_phase_standard_deviation_cycle, const double integer_ambiguity_standard_deviation_cycle,
-=======
-                           const double half_width_deg, const double receiver_clock_constant_bias_s,
-                           math::Vector<1> receiver_clock_random_walk_standard_deviation_s, math::Vector<1> receiver_clock_random_walk_limit_s,
-                           const double receiver_clock_normal_random_standard_deviation_s, const double pseudorange_noise_standard_deviation_m,
->>>>>>> ee204d67
+                           const double receiver_clock_constant_bias_s, math::Vector<1> receiver_clock_random_walk_standard_deviation_s,
+                           math::Vector<1> receiver_clock_random_walk_limit_s, const double receiver_clock_normal_random_standard_deviation_s,
                            const math::Vector<3> position_noise_standard_deviation_ecef_m,
                            const math::Vector<3> velocity_noise_standard_deviation_ecef_m_s, const size_t number_of_bands,
                            const std::vector<size_t> band_id_list, const std::vector<double> band_frequency_list_Hz,
@@ -94,12 +80,9 @@
       quaternion_b2c_(quaternion_b2c),
       half_width_deg_(half_width_deg),
       antenna_model_(antenna_model),
-<<<<<<< HEAD
       number_of_bands_(number_of_bands),
-=======
       receiver_clock_constant_bias_s_(receiver_clock_constant_bias_s),
       receiver_clock_random_walk_s_(0.1, receiver_clock_random_walk_standard_deviation_s, receiver_clock_random_walk_limit_s),
->>>>>>> ee204d67
       is_logged_pseudorange_(is_log_pseudorange_enabled),
       is_logged_carrier_phase_(is_log_carrier_phase_enabled),
       dynamics_(dynamics),
@@ -111,17 +94,14 @@
                                                      randomization::global_randomization.MakeSeed());
   }
   pseudorange_random_noise_m_.SetParameters(0.0, pseudorange_noise_standard_deviation_m, randomization::global_randomization.MakeSeed());
-<<<<<<< HEAD
   carrier_phase_random_noise_.SetParameters(0.0, carrier_phase_standard_deviation_cycle, randomization::global_randomization.MakeSeed());
   random_integer_ambiguity_noise_.SetParameters(0, integer_ambiguity_standard_deviation_cycle, randomization::global_randomization.MakeSeed());
   random_integer_ambiguity_ = std::floor(random_integer_ambiguity_noise_);
   band_id_list_ = band_id_list;
   band_frequency_list_Hz_ = band_frequency_list_Hz;
   wave_length_list_m_ = wave_length_list_m;
-=======
   receiver_clock_normal_random_noise_s_.SetParameters(0.0, receiver_clock_normal_random_standard_deviation_s,
                                                       randomization::global_randomization.MakeSeed());
->>>>>>> ee204d67
 }
 
 void GnssReceiver::MainRoutine(const int time_count) {
@@ -365,12 +345,9 @@
 
     current_integer_ambiguity_map[gnss_system_id] = current_ambiguity;
   }
-<<<<<<< HEAD
   previous_integer_ambiguity_map = current_integer_ambiguity_map;
-=======
   // Update receiver clock random walk
   ++receiver_clock_random_walk_s_;
->>>>>>> ee204d67
 }
 
 void GnssReceiver::AddNoise(const math::Vector<3> position_true_ecef_m, const math::Vector<3> velocity_true_ecef_m_s) {
@@ -607,19 +584,13 @@
   GnssReceiverParam gr_param = ReadGnssReceiverIni(file_name, gnss_satellites, component_id);
 
   GnssReceiver gnss_r(gr_param.prescaler, clock_generator, component_id, gr_param.antenna_model, gr_param.antenna_pos_b, gr_param.quaternion_b2c,
-<<<<<<< HEAD
                       gr_param.half_width_deg, gr_param.pseudorange_noise_standard_deviation_m, gr_param.carrier_phase_standard_deviation_cycle,
-                      gr_param.integer_ambiguity_standard_deviation_cycle, gr_param.position_noise_standard_deviation_ecef_m,
+                      gr_param.integer_ambiguity_standard_deviation_cycle, gr_param.receiver_clock_constant_bias_s,
+                      gr_param.receiver_clock_random_walk_standard_deviation_s, gr_param.receiver_clock_random_walk_limit_s,
+                      gr_param.receiver_clock_normal_random_standard_deviation_s, gr_param.position_noise_standard_deviation_ecef_m,
                       gr_param.velocity_noise_standard_deviation_ecef_m_s, gr_param.number_of_bands, gr_param.band_id_list,
                       gr_param.band_frequency_list_Hz, gr_param.wave_length_list_m, gr_param.is_log_pseudorange_enabled,
                       gr_param.is_log_carrier_phase_enabled, dynamics, gnss_satellites, simulation_time);
-=======
-                      gr_param.half_width_deg, gr_param.receiver_clock_constant_bias_s, gr_param.receiver_clock_random_walk_standard_deviation_s,
-                      gr_param.receiver_clock_random_walk_limit_s, gr_param.receiver_clock_normal_random_standard_deviation_s,
-                      gr_param.pseudorange_noise_standard_deviation_m, gr_param.position_noise_standard_deviation_ecef_m,
-                      gr_param.velocity_noise_standard_deviation_ecef_m_s, gr_param.is_log_pseudorange_enabled, dynamics, gnss_satellites,
-                      simulation_time);
->>>>>>> ee204d67
   return gnss_r;
 }
 
@@ -632,14 +603,11 @@
   power_port->InitializeWithInitializeFile(file_name);
 
   GnssReceiver gnss_r(gr_param.prescaler, clock_generator, power_port, component_id, gr_param.antenna_model, gr_param.antenna_pos_b,
-<<<<<<< HEAD
                       gr_param.quaternion_b2c, gr_param.half_width_deg, gr_param.pseudorange_noise_standard_deviation_m,
                       gr_param.carrier_phase_standard_deviation_cycle, gr_param.integer_ambiguity_standard_deviation_cycle,
-=======
-                      gr_param.quaternion_b2c, gr_param.half_width_deg, gr_param.receiver_clock_constant_bias_s,
-                      gr_param.receiver_clock_random_walk_standard_deviation_s, gr_param.receiver_clock_random_walk_limit_s,
-                      gr_param.receiver_clock_normal_random_standard_deviation_s, gr_param.pseudorange_noise_standard_deviation_m,
->>>>>>> ee204d67
+                      gr_param.receiver_clock_constant_bias_s, gr_param.receiver_clock_random_walk_standard_deviation_s,
+                      gr_param.receiver_clock_random_walk_limit_s, gr_param.receiver_clock_normal_random_standard_deviation_s,
+                      gr_param.quaternion_b2c, gr_param.half_width_deg, gr_param.pseudorange_noise_standard_deviation_m,
                       gr_param.position_noise_standard_deviation_ecef_m, gr_param.velocity_noise_standard_deviation_ecef_m_s,
                       gr_param.number_of_bands, gr_param.band_id_list, gr_param.band_frequency_list_Hz, gr_param.wave_length_list_m,
                       gr_param.is_log_pseudorange_enabled, gr_param.is_log_carrier_phase_enabled, dynamics, gnss_satellites, simulation_time);
