/**
 * @file gnss_receiver.hpp
 * @brief Class to emulate GNSS receiver
 */

#ifndef S2E_COMPONENTS_REAL_AOCS_GNSS_RECEIVER_HPP_
#define S2E_COMPONENTS_REAL_AOCS_GNSS_RECEIVER_HPP_

#include <dynamics/dynamics.hpp>
#include <environment/global/gnss_satellites.hpp>
#include <environment/global/simulation_time.hpp>
#include <logger/loggable.hpp>
#include <math_physics/geodesy/geodetic_position.hpp>
#include <math_physics/math/quaternion.hpp>
#include <math_physics/randomization/normal_randomization.hpp>
#include <math_physics/randomization/random_walk.hpp>

#include "../../base/component.hpp"

namespace s2e::components {

/**
 * @enum AntennaModel
 * @brief Antenna pattern model to emulate GNSS antenna
 */
enum class AntennaModel {
  kSimple,  //!< Simple model which can get navigation data when the antenna points anti-earth direction
  kCone,    //!< Cone antenna pattern
};

/**
 * @struct GnssInfo
 * @brief Information of GNSS satellites
 */
typedef struct _gnss_info {
  size_t gnss_id;        //!< ID of GNSS satellites
  double latitude_rad;   //!< Latitude on the antenna frame [rad]
  double longitude_rad;  //!< Longitude on the antenna frame [rad]
  double distance_m;     //!< Distance between the GNSS satellite and the GNSS receiver antenna [m]
} GnssInfo;

/**
 * @class GnssReceiver
 * @brief Class to emulate GNSS receiver
 */
class GnssReceiver : public Component, public logger::ILoggable {
 public:
  /**
   * @fn GnssReceiver
   * @brief Constructor without power port
   * @param [in] prescaler: Frequency scale factor for update
   * @param [in] clock_generator: Clock generator
   * @param [in] component_id: Component ID
   * @param [in] antenna_model: Antenna model
   * @param [in] antenna_position_b_m: GNSS antenna position at the body-fixed frame [m]
   * @param [in] quaternion_b2c: Quaternion from body frame to component frame (antenna frame)
   * @param [in] half_width_deg: Half width of the antenna cone model [deg]
<<<<<<< HEAD
   * @param [in] klobuchar_alpha: Klobuchar alpha coefficients
   * @param [in] klobuchar_beta: Klobuchar beta coefficients
=======
   * @param [in] receiver_clock_constant_bias_s: Constant bias of receiver clock [s]
   * @param [in] receiver_clock_random_walk_standard_deviation_s: Standard deviation of normal random noise for receiver clock random walk [s]
   * @param [in] receiver_clock_random_walk_limit_s: Limit of random walk for receiver clock [s]
   * @param [in] receiver_clock_normal_random_standard_deviation_s: Standard deviation of normal random noise for receiver clock [s]
>>>>>>> 1819ccf8
   * @param [in] pseudorange_noise_standard_deviation_m: Standard deviation of normal random noise for pseudorange [m]
   * @param [in] carrier_phase_standard_deviation_cycle: Standard deviation of normal random noise for carrier phase [cycle]
   * @param [in] integer_ambiguity_standard_deviation_cycle: Standard deviation of normal random noise for integer ambiguity [cycle]
   * @param [in] position_noise_standard_deviation_ecef_m: Standard deviation of normal random noise for position in the ECEF frame [m]
   * @param [in] velocity_noise_standard_deviation_ecef_m_s: Standard deviation of normal random noise for velocity in the ECEF frame [m/s]
   *
   *
   * @param [in] is_log_pseudorange_enabled: Enable flag to log output pseudorange
   * @param [in] dynamics: Dynamics information
   * @param [in] gnss_satellites: GNSS Satellites information
   * @param [in] simulation_time: Simulation time information
   */
  GnssReceiver(const int prescaler, environment::ClockGenerator* clock_generator, const size_t component_id, const AntennaModel antenna_model,
<<<<<<< HEAD
               const math::Vector<3> antenna_position_b_m, const math::Quaternion quaternion_b2c, const double half_width_deg, const math::Vector<4> klobuchar_alpha,
               const math::Vector<4> klobuchar_beta,
               const double pseudorange_noise_standard_deviation_m, const math::Vector<3> position_noise_standard_deviation_ecef_m,
               const math::Vector<3> velocity_noise_standard_deviation_ecef_m_s, const bool is_log_pseudorange_enabled,
               const dynamics::Dynamics* dynamics, const environment::GnssSatellites* gnss_satellites,
=======
               const math::Vector<3> antenna_position_b_m, const math::Quaternion quaternion_b2c, const double half_width_deg,
               const double pseudorange_noise_standard_deviation_m, const double carrier_phase_standard_deviation_cycle,
               const double integer_ambiguity_standard_deviation_cycle, const double receiver_clock_constant_bias_s,
               math::Vector<1> receiver_clock_random_walk_standard_deviation_s, math::Vector<1> receiver_clock_random_walk_limit_s,
               const double receiver_clock_normal_random_standard_deviation_s, const math::Vector<3> position_noise_standard_deviation_ecef_m,
               const math::Vector<3> velocity_noise_standard_deviation_ecef_m_s, const size_t number_of_bands, const std::vector<size_t> band_id_lst,
               const std::vector<double> band_frequency_list_Hz, const std::vector<double> wave_length_list_m, const bool is_log_pseudorange_enabled,
               const bool is_log_carrier_phase_enabled, const dynamics::Dynamics* dynamics, const environment::GnssSatellites* gnss_satellites,
>>>>>>> 1819ccf8
               const environment::SimulationTime* simulation_time);
  /**
   * @fn GnssReceiver
   * @brief Constructor with power port
   * @param [in] prescaler: Frequency scale factor for update
   * @param [in] clock_generator: Clock generator
   * @param [in] power_port: Power port
   * @param [in] antenna_model: Antenna model
   * @param [in] antenna_position_b_m: GNSS antenna position at the body-fixed frame [m]
   * @param [in] quaternion_b2c: Quaternion from body frame to component frame (antenna frame)
   * @param [in] half_width_deg: Half width of the antenna cone model [rad]
<<<<<<< HEAD
   * @param [in] klobuchar_alpha: Klobuchar alpha coefficients
   * @param [in] klobuchar_beta: Klobuchar beta coefficients
=======
   * @param [in] receiver_clock_constant_bias_s: Constant bias of receiver clock [s]
   * @param [in] receiver_clock_random_walk_standard_deviation_s: Standard deviation of normal random noise for receiver clock random walk [s]
   * @param [in] receiver_clock_random_walk_limit_s: Limit of random walk for receiver clock [s]
   * @param [in] receiver_clock_normal_random_standard_deviation_s: Standard deviation of normal random noise for receiver clock [s]
>>>>>>> 1819ccf8
   * @param [in] pseudorange_noise_standard_deviation_m: Standard deviation of normal random noise for pseudorange [m]
   * @param [in] carrier_phase_standard_deviation_cycle: Standard deviation of normal random noise for carrier phase [cycle]
   * @param [in] integer_ambiguity_standard_deviation_cycle: Standard deviation of normal random noise for integer ambiguity [cycle]
   * @param [in] position_noise_standard_deviation_ecef_m: Standard deviation of normal random noise for position in the ECEF frame [m]
   * @param [in] velocity_noise_standard_deviation_ecef_m_s: Standard deviation of normal random noise for velocity in the ECEF frame [m/s]
   * @param [in] is_log_pseudorange_enabled: Enable flag to log output pseudorange
   * @param [in] dynamics: Dynamics information
   * @param [in] gnss_satellites: GNSS Satellites information
   * @param [in] simulation_time: Simulation time information
   */
  GnssReceiver(const int prescaler, environment::ClockGenerator* clock_generator, PowerPort* power_port, const size_t component_id,
               const AntennaModel antenna_model, const math::Vector<3> antenna_position_b_m, const math::Quaternion quaternion_b2c,
<<<<<<< HEAD
               const double half_width_deg, const math::Vector<4> klobuchar_alpha,
               const math::Vector<4> klobuchar_beta, const double pseudorange_noise_standard_deviation_m,
               const math::Vector<3> position_noise_standard_deviation_ecef_m, const math::Vector<3> velocity_noise_standard_deviation_ecef_m_s,
               const bool is_log_pseudorange_enabled, const dynamics::Dynamics* dynamics, const environment::GnssSatellites* gnss_satellites,
=======
               const double half_width_deg, const double pseudorange_noise_standard_deviation_m, const double carrier_phase_standard_deviation_cycle,
               const double integer_ambiguity_standard_deviation_cycle, const double receiver_clock_constant_bias_s,
               math::Vector<1> receiver_clock_random_walk_standard_deviation_s, math::Vector<1> receiver_clock_random_walk_limit_s,
               const double receiver_clock_normal_random_standard_deviation_s, const math::Vector<3> position_noise_standard_deviation_ecef_m,
               const math::Vector<3> velocity_noise_standard_deviation_ecef_m_s, const size_t number_of_bands, std::vector<size_t> band_id_list,
               const std::vector<double> band_frequency_list_Hz, const std::vector<double> wave_length_list_m, const bool is_log_pseudorange_enabled,
               const bool is_log_carrier_phase_enabled, const dynamics::Dynamics* dynamics, const environment::GnssSatellites* gnss_satellites,
>>>>>>> 1819ccf8
               const environment::SimulationTime* simulation_time);

  // Override functions for Component
  /**
   * @fn MainRoutine
   * @brief Main routine for sensor observation
   */
  void MainRoutine(const int time_count);

  // Getter
  /**
   * @fn GetGnssInfo
   * @brief Return GNSS satellite information
   * @param [in] channel: Channel number
   */
  inline const GnssInfo GetGnssInfo(const size_t channel) const { return gnss_information_list_[channel]; };
  /**
   * @fn GetMeasuredPosition_ecef_m
   * @brief Return Observed position in the ECEF frame [m]
   */
  inline const math::Vector<3> GetMeasuredPosition_ecef_m(void) const { return position_ecef_m_; }
  /**
   * @fn GetMeasuredGeodeticPosition
   * @brief Return Observed position in the LLH frame [m]
   */
  inline const geodesy::GeodeticPosition GetMeasuredGeodeticPosition(void) const { return geodetic_position_; }
  /**
   * @fn GetMeasuredVelocity_ecef_m_s
   * @brief Return Observed velocity in the ECEF frame [m/s]
   */
  inline const math::Vector<3> GetMeasuredVelocity_ecef_m_s(void) const { return velocity_ecef_m_s_; }

  // Override logger::ILoggable
  /**
   * @fn GetLogHeader
   * @brief Override GetLogHeader function of logger::ILoggable
   */
  virtual std::string GetLogHeader() const;
  /**
   * @fn GetLogValue
   * @brief Override GetLogValue function of logger::ILoggable
   */
  virtual std::string GetLogValue() const;

 protected:
  // GNSS satellite number definition
  // TODO: Move to initialized file?
  static const size_t kNumberOfGpsSatellite = 32;      //!< Number of GPS satellites
  static const size_t kNumberOfGlonassSatellite = 26;  //!< Number of GLONASS satellites
  static const size_t kNumberOfGalileoSatellite = 28;  //!< Number of Galileo satellites
  static const size_t kNumberOfBeidouSatellite = 62;   //!< Number of BeiDou satellites
  static const size_t kNumberOfQzssSatellite = 5;      //!< Number of QZSS satellites
  static const size_t kNumberOfNavicSatellite = 7;     //!< Number of NavIC satellites

  static const size_t kTotalNumberOfGnssSatellite = kNumberOfGpsSatellite + kNumberOfGlonassSatellite + kNumberOfGalileoSatellite +
                                                    kNumberOfBeidouSatellite + kNumberOfQzssSatellite +
                                                    kNumberOfNavicSatellite;  //<! Total number of GNSS satellites

  // Parameters for receiver
  const size_t component_id_;  //!< Receiver ID

  // Antenna
  math::Vector<3> antenna_position_b_m_;  //!< GNSS antenna position at the body-fixed frame [m]
  math::Quaternion quaternion_b2c_;       //!< Quaternion from body frame to component frame (antenna frame)
  double half_width_deg_ = 0.0;           //!< Half width of the antenna cone model [deg]
  AntennaModel antenna_model_;            //!< Antenna model

  // Receiver clock
  double receiver_clock_constant_bias_s_;                           //!< Constant bias of receiver clock [s]
  randomization::NormalRand receiver_clock_normal_random_noise_s_;  //!< Random noise for receiver clock bias [s]
  randomization::RandomWalk<1> receiver_clock_random_walk_s_;       //!< Random walk for receiver clock bias

  // GNSS observation
<<<<<<< HEAD
  math::Vector<4> klobuchar_alpha_;
  math::Vector<4> klobuchar_beta_;
  randomization::NormalRand pseudorange_random_noise_m_;                      //!< Random noise for pseudorange [m]
  std::vector<double> pseudorange_list_m_{kTotalNumberOfGnssSatellite, 0.0};  //!< Pseudorange list for each GPS satellite
  bool is_logged_pseudorange_;                                                //!< Flag for log output of pseudorange
=======
  randomization::NormalRand pseudorange_random_noise_m_;                        //!< Random noise for pseudorange [m]
  randomization::NormalRand carrier_phase_random_noise_;                        //!< Random noise for carrier phase [cycle]
  randomization::NormalRand random_integer_ambiguity_noise_;                    //!< Random noise for integer ambiguity
  int random_integer_ambiguity_;                                                //!< Random integer noise for integer ambiguity
  std::vector<double> pseudorange_list_m_{kTotalNumberOfGnssSatellite, 0.0};    //!< Pseudorange list for each GPS satellite
  std::vector<double> carrier_phase_list_1_{kTotalNumberOfGnssSatellite, 0.0};  //!< Carrier phase list for each GPS satellite L1/E1/B1C
  std::vector<double> carrier_phase_list_2_{kTotalNumberOfGnssSatellite, 0.0};  //!< Carrier phase list for each GPS satellite L2
  std::vector<double> carrier_phase_list_5_{kTotalNumberOfGnssSatellite, 0.0};  //!< Carrier phase list for each GPS satellite L5/E5a/B2a
  std::vector<size_t> carrier_phase_integer_ambiguity_list_1_{kTotalNumberOfGnssSatellite,
                                                              0};  //!< Carrier phase integer ambiguity list for each GPS satellite L1/E1/B1C
  std::vector<size_t> carrier_phase_integer_ambiguity_list_2_{kTotalNumberOfGnssSatellite,
                                                              0};  //!< Carrier phase integer ambiguity list for each GPS satellite L2
  std::vector<size_t> carrier_phase_integer_ambiguity_list_5_{kTotalNumberOfGnssSatellite,
                                                              0};  //!< Carrier phase integer ambiguity list for each GPS satellite L5/E5a/B2a
  size_t number_of_bands_;                                         //!< Number of bands being used
  std::vector<double> band_frequency_list_Hz_;                     //!< List of Band frequencies being used [Hz]
  std::vector<size_t> band_id_list_;                               //!< List of Band IDs being used
  std::vector<double> wave_length_list_m_;                         //!< List of Band wavelengths being used [m]
  bool is_logged_pseudorange_;                                     //!< Flag for log output of pseudorange
  bool is_logged_carrier_phase_;                                   //!< Flag for log output of carrier phase
>>>>>>> 1819ccf8

  // Simple position observation
  randomization::NormalRand position_random_noise_ecef_m_[3];    //!< Random noise for position at the ECEF frame [m]
  randomization::NormalRand velocity_random_noise_ecef_m_s_[3];  //!< Random noise for velocity at the ECEF frame [m]
  math::Vector<3> position_ecef_m_{0.0};                         //!< Observed position in the ECEF frame [m]
  math::Vector<3> velocity_ecef_m_s_{0.0};                       //!< Observed velocity in the ECEF frame [m/s]
  geodesy::GeodeticPosition geodetic_position_;                  //!< Observed position in the geodetic frame

  // Time observation
  environment::UTC utc_ = {2000, 1, 1, 0, 0, 0.0};  //!< Observed time in UTC [year, month, day, hour, min, sec]
  unsigned int gps_time_week_ = 0;                  //!< Observed GPS time week part
  double gps_time_s_ = 0.0;                         //!< Observed GPS time second part

  // Satellite visibility
  bool is_gnss_visible_ = false;                 //!< Flag for GNSS satellite is visible or not
  size_t visible_satellite_number_ = 0;          //!< Number of visible GNSS satellites
  std::vector<GnssInfo> gnss_information_list_;  //!< Information List of visible GNSS satellites

  // References
  const dynamics::Dynamics* dynamics_;                  //!< Dynamics of spacecraft
  const environment::GnssSatellites* gnss_satellites_;  //!< Information of GNSS satellites
  const environment::SimulationTime* simulation_time_;  //!< Simulation time

  // Internal Functions
  /**
   * @fn CheckAntenna
   * @brief Check the antenna can detect GNSS signal
   * @note This function just calls other check functions according to the antenna mode
   * @param [in] position_true_i_m: True position of the spacecraft in the ECI frame [m]
   * @param [in] quaternion_i2b: True attitude of the spacecraft expressed by quaternion from the inertial frame to the body-fixed frame
   */
  void CheckAntenna(const math::Vector<3> position_true_i_m, const math::Quaternion quaternion_i2b);
  /**
   * @fn CheckAntennaSimple
   * @brief Check the antenna can detect GNSS signal with Simple mode
   * @note GNSS satellites are visible when antenna directs anti-earth direction
   * @param [in] position_true_i_m: True position of the spacecraft in the ECI frame [m]
   * @param [in] quaternion_i2b: True attitude of the spacecraft expressed by quaternion from the inertial frame to the body-fixed frame
   */
  void CheckAntennaSimple(const math::Vector<3> position_true_i_m, const math::Quaternion quaternion_i2b);
  /**
   * @fn CheckAntennaCone
   * @brief Check the antenna can detect GNSS signal with Cone mode
   * @note The visible GNSS satellites are counted by using GNSS satellite position and the antenna direction with cone antenna pattern
   * @param [in] position_true_i_m: True position of the spacecraft in the ECI frame [m]
   * @param [in] quaternion_i2b: True attitude of the spacecraft expressed by quaternion from the inertial frame to the body-fixed frame
   */
  void CheckAntennaCone(const math::Vector<3> position_true_i_m, const math::Quaternion quaternion_i2b);
  /**
   * @fn SetGnssInfo
   * @brief Calculate and set the GnssInfo values of target GNSS satellite
   * @param [in] antenna_to_satellite_i_m: Position vector from the antenna to the GNSS satellites in the ECI frame
   * @param [in] quaternion_i2b: True attitude of the spacecraft expressed by quaternion from the inertial frame to the body-fixed frame
   * @param [in] gnss_system_id: ID of target GNSS satellite
   */
  void SetGnssInfo(const math::Vector<3> antenna_to_satellite_i_m, const math::Quaternion quaternion_i2b, const size_t gnss_system_id);
  /**
   * @fn CalcGeometricDistance_m
   * @brief Calculate the geometric distance between the GNSS satellite and the GNSS receiver antenna
   * @param [in] gnss_system_id: ID of target GNSS satellite
   * @return Geometric distance between the GNSS satellite and the GNSS receiver antenna [m]
   */
  double CalcGeometricDistance_m(const size_t gnss_system_id);
  /**
<<<<<<< HEAD
   * @fn CalcElevationAzimuth_rad
   * @brief Calculate the elevation and azimuth angles of the GNSS satellite from the receiver antenna
   * @param [in] gnss_system_id: ID of target GNSS satellite
   * @return Vector of elevation and azimuth angles in radians [rad]
   */
  std::vector<double> CalcElevationAzimuth_rad(const size_t gnss_system_id);
  /**
   * @fn CalcIonosphericDelay
   * @brief Calculate the slant ionospheric delay using the Klobuchar model
   * @param [in] gnss_system_id: ID of target GNSS satellite
   * @param [in] band_id: ID of target GNSS satellite frequency band
   * @return Ionospheric delay [m]
   */
  double CalcIonosphericDelay_m(const size_t gnss_system_id, const size_t band_id);
  /**
   * @fn CalcPseudorange
=======
   * @fn CalcClockBias_m
   * @brief Calculate the clock bias term of the GNSS satellite and the GNSS receiver antenna
   * @param [in] gnss_system_id: ID of target GNSS satellite
   * @return Clock bias term of the GNSS satellite and the GNSS receiver antenna [m]
   */
  double CalcClockBias_m(const size_t gnss_system_id);
  /**
   * @fn CalcPseudorange_m
>>>>>>> 1819ccf8
   * @brief Calculate the pseudorange between the GNSS satellite and the GNSS receiver antenna
   * @param [in] gnss_system_id: ID of target GNSS satellite
   * @return Pseudorange between the GNSS satellite and the GNSS receiver antenna [m]
   */
  double CalcPseudorange_m(const size_t gnss_id);
  /**
   * @fn CalcCarrierPhaseIntegerAmbiguity
   * @brief Calculate the carrier phase integer ambiguity between the GNSS satellite and the GNSS receiver antenna
   * @param pseudorange: Pseudorange between the GNSS satellite and the GNSS receiver antenna [m]
   * @return Carrier phase integer ambiguity between the GNSS satellite and the GNSS receiver antenna
   */
  double CalcCarrierPhaseIntegerAmbiguity(const double pseudo_range_m, const size_t band_number);
  /**
   * @fn CalcCarrierPhase
   * @brief Calculate the carrier phase between the GNSS satellite and the GNSS receiver antenna
   * @param [in] gnss_system_id: ID of target GNSS satellite
   * @return Carrier phase between the GNSS satellite and the GNSS receiver antenna [rad]
   */
  double CalcCarrierPhase(const double pseudo_range_m, const size_t integer_ambiguity, const size_t band_number);
  /**
   * @fn SetGnssObservationList
   * @brief Calculate and set the GNSS observation list for each GNSS satellite
   */
  void SetGnssObservationList();
  /**
   * @fn AddNoise
   * @brief Substitutional method for "Measure" in other sensor models inherited Sensor class
   * @param [in] position_true_ecef_m: True position of the spacecraft in the ECEF frame [m]
   * @param [in] velocity_true_ecef_m_s: True velocity of the spacecraft in the ECEF frame [m/s]
   */
  void AddNoise(const math::Vector<3> position_true_ecef_m, const math::Vector<3> velocity_true_ecef_m_s);
  /**
   * @fn ConvertJulianDayToGpsTime
   * @brief Convert Julian day to GPS time
   * @param [in] julian_day: Julian day
   */
  void ConvertJulianDayToGpsTime(const double julian_day);
};

/**
 * @fn SetAntennaModel
 * @brief Set AntennaModel by string
 * @param [in] antenna_model: Antenna model name
 * @return antenna model
 */
AntennaModel SetAntennaModel(const std::string antenna_model);

/**
 * @fn InitGnssReceiver
 * @brief Initialize functions for GNSS Receiver without power port
 * @param [in] clock_generator: Clock generator
 * @param [in] component_id: Sensor ID
 * @param [in] file_name: Path to the initialize file
 * @param [in] dynamics: Dynamics information
 * @param [in] gnss_satellites: GNSS satellites information
 * @param [in] simulation_time: Simulation time information
 */
GnssReceiver InitGnssReceiver(environment::ClockGenerator* clock_generator, const size_t component_id, const std::string file_name,
                              const dynamics::Dynamics* dynamics, const environment::GnssSatellites* gnss_satellites,
                              const environment::SimulationTime* simulation_time);
/**
 * @fn InitGnssReceiver
 * @brief Initialize functions for GNSS Receiver with power port
 * @param [in] clock_generator: Clock generator
 * @param [in] component_id: Sensor ID
 * @param [in] power_port: Power port
 * @param [in] file_name: Path to the initialize file
 * @param [in] dynamics: Dynamics information
 * @param [in] gnss_satellites: GNSS satellites information
 * @param [in] simulation_time: Simulation time information
 */
GnssReceiver InitGnssReceiver(environment::ClockGenerator* clock_generator, PowerPort* power_port, const size_t component_id,
                              const std::string file_name, const dynamics::Dynamics* dynamics, const environment::GnssSatellites* gnss_satellites,
                              const environment::SimulationTime* simulation_time);

}  // namespace s2e::components

#endif  // S2E_COMPONENTS_REAL_AOCS_GNSS_RECEIVER_HPP_<|MERGE_RESOLUTION|>--- conflicted
+++ resolved
@@ -55,15 +55,12 @@
    * @param [in] antenna_position_b_m: GNSS antenna position at the body-fixed frame [m]
    * @param [in] quaternion_b2c: Quaternion from body frame to component frame (antenna frame)
    * @param [in] half_width_deg: Half width of the antenna cone model [deg]
-<<<<<<< HEAD
    * @param [in] klobuchar_alpha: Klobuchar alpha coefficients
    * @param [in] klobuchar_beta: Klobuchar beta coefficients
-=======
    * @param [in] receiver_clock_constant_bias_s: Constant bias of receiver clock [s]
    * @param [in] receiver_clock_random_walk_standard_deviation_s: Standard deviation of normal random noise for receiver clock random walk [s]
    * @param [in] receiver_clock_random_walk_limit_s: Limit of random walk for receiver clock [s]
    * @param [in] receiver_clock_normal_random_standard_deviation_s: Standard deviation of normal random noise for receiver clock [s]
->>>>>>> 1819ccf8
    * @param [in] pseudorange_noise_standard_deviation_m: Standard deviation of normal random noise for pseudorange [m]
    * @param [in] carrier_phase_standard_deviation_cycle: Standard deviation of normal random noise for carrier phase [cycle]
    * @param [in] integer_ambiguity_standard_deviation_cycle: Standard deviation of normal random noise for integer ambiguity [cycle]
@@ -77,13 +74,11 @@
    * @param [in] simulation_time: Simulation time information
    */
   GnssReceiver(const int prescaler, environment::ClockGenerator* clock_generator, const size_t component_id, const AntennaModel antenna_model,
-<<<<<<< HEAD
                const math::Vector<3> antenna_position_b_m, const math::Quaternion quaternion_b2c, const double half_width_deg, const math::Vector<4> klobuchar_alpha,
                const math::Vector<4> klobuchar_beta,
                const double pseudorange_noise_standard_deviation_m, const math::Vector<3> position_noise_standard_deviation_ecef_m,
                const math::Vector<3> velocity_noise_standard_deviation_ecef_m_s, const bool is_log_pseudorange_enabled,
                const dynamics::Dynamics* dynamics, const environment::GnssSatellites* gnss_satellites,
-=======
                const math::Vector<3> antenna_position_b_m, const math::Quaternion quaternion_b2c, const double half_width_deg,
                const double pseudorange_noise_standard_deviation_m, const double carrier_phase_standard_deviation_cycle,
                const double integer_ambiguity_standard_deviation_cycle, const double receiver_clock_constant_bias_s,
@@ -92,7 +87,6 @@
                const math::Vector<3> velocity_noise_standard_deviation_ecef_m_s, const size_t number_of_bands, const std::vector<size_t> band_id_lst,
                const std::vector<double> band_frequency_list_Hz, const std::vector<double> wave_length_list_m, const bool is_log_pseudorange_enabled,
                const bool is_log_carrier_phase_enabled, const dynamics::Dynamics* dynamics, const environment::GnssSatellites* gnss_satellites,
->>>>>>> 1819ccf8
                const environment::SimulationTime* simulation_time);
   /**
    * @fn GnssReceiver
@@ -104,15 +98,12 @@
    * @param [in] antenna_position_b_m: GNSS antenna position at the body-fixed frame [m]
    * @param [in] quaternion_b2c: Quaternion from body frame to component frame (antenna frame)
    * @param [in] half_width_deg: Half width of the antenna cone model [rad]
-<<<<<<< HEAD
    * @param [in] klobuchar_alpha: Klobuchar alpha coefficients
    * @param [in] klobuchar_beta: Klobuchar beta coefficients
-=======
    * @param [in] receiver_clock_constant_bias_s: Constant bias of receiver clock [s]
    * @param [in] receiver_clock_random_walk_standard_deviation_s: Standard deviation of normal random noise for receiver clock random walk [s]
    * @param [in] receiver_clock_random_walk_limit_s: Limit of random walk for receiver clock [s]
    * @param [in] receiver_clock_normal_random_standard_deviation_s: Standard deviation of normal random noise for receiver clock [s]
->>>>>>> 1819ccf8
    * @param [in] pseudorange_noise_standard_deviation_m: Standard deviation of normal random noise for pseudorange [m]
    * @param [in] carrier_phase_standard_deviation_cycle: Standard deviation of normal random noise for carrier phase [cycle]
    * @param [in] integer_ambiguity_standard_deviation_cycle: Standard deviation of normal random noise for integer ambiguity [cycle]
@@ -125,12 +116,10 @@
    */
   GnssReceiver(const int prescaler, environment::ClockGenerator* clock_generator, PowerPort* power_port, const size_t component_id,
                const AntennaModel antenna_model, const math::Vector<3> antenna_position_b_m, const math::Quaternion quaternion_b2c,
-<<<<<<< HEAD
                const double half_width_deg, const math::Vector<4> klobuchar_alpha,
                const math::Vector<4> klobuchar_beta, const double pseudorange_noise_standard_deviation_m,
                const math::Vector<3> position_noise_standard_deviation_ecef_m, const math::Vector<3> velocity_noise_standard_deviation_ecef_m_s,
                const bool is_log_pseudorange_enabled, const dynamics::Dynamics* dynamics, const environment::GnssSatellites* gnss_satellites,
-=======
                const double half_width_deg, const double pseudorange_noise_standard_deviation_m, const double carrier_phase_standard_deviation_cycle,
                const double integer_ambiguity_standard_deviation_cycle, const double receiver_clock_constant_bias_s,
                math::Vector<1> receiver_clock_random_walk_standard_deviation_s, math::Vector<1> receiver_clock_random_walk_limit_s,
@@ -138,7 +127,6 @@
                const math::Vector<3> velocity_noise_standard_deviation_ecef_m_s, const size_t number_of_bands, std::vector<size_t> band_id_list,
                const std::vector<double> band_frequency_list_Hz, const std::vector<double> wave_length_list_m, const bool is_log_pseudorange_enabled,
                const bool is_log_carrier_phase_enabled, const dynamics::Dynamics* dynamics, const environment::GnssSatellites* gnss_satellites,
->>>>>>> 1819ccf8
                const environment::SimulationTime* simulation_time);
 
   // Override functions for Component
@@ -212,13 +200,11 @@
   randomization::RandomWalk<1> receiver_clock_random_walk_s_;       //!< Random walk for receiver clock bias
 
   // GNSS observation
-<<<<<<< HEAD
   math::Vector<4> klobuchar_alpha_;
   math::Vector<4> klobuchar_beta_;
   randomization::NormalRand pseudorange_random_noise_m_;                      //!< Random noise for pseudorange [m]
   std::vector<double> pseudorange_list_m_{kTotalNumberOfGnssSatellite, 0.0};  //!< Pseudorange list for each GPS satellite
   bool is_logged_pseudorange_;                                                //!< Flag for log output of pseudorange
-=======
   randomization::NormalRand pseudorange_random_noise_m_;                        //!< Random noise for pseudorange [m]
   randomization::NormalRand carrier_phase_random_noise_;                        //!< Random noise for carrier phase [cycle]
   randomization::NormalRand random_integer_ambiguity_noise_;                    //!< Random noise for integer ambiguity
@@ -239,7 +225,6 @@
   std::vector<double> wave_length_list_m_;                         //!< List of Band wavelengths being used [m]
   bool is_logged_pseudorange_;                                     //!< Flag for log output of pseudorange
   bool is_logged_carrier_phase_;                                   //!< Flag for log output of carrier phase
->>>>>>> 1819ccf8
 
   // Simple position observation
   randomization::NormalRand position_random_noise_ecef_m_[3];    //!< Random noise for position at the ECEF frame [m]
@@ -304,7 +289,6 @@
    */
   double CalcGeometricDistance_m(const size_t gnss_system_id);
   /**
-<<<<<<< HEAD
    * @fn CalcElevationAzimuth_rad
    * @brief Calculate the elevation and azimuth angles of the GNSS satellite from the receiver antenna
    * @param [in] gnss_system_id: ID of target GNSS satellite
@@ -321,7 +305,6 @@
   double CalcIonosphericDelay_m(const size_t gnss_system_id, const size_t band_id);
   /**
    * @fn CalcPseudorange
-=======
    * @fn CalcClockBias_m
    * @brief Calculate the clock bias term of the GNSS satellite and the GNSS receiver antenna
    * @param [in] gnss_system_id: ID of target GNSS satellite
@@ -330,7 +313,6 @@
   double CalcClockBias_m(const size_t gnss_system_id);
   /**
    * @fn CalcPseudorange_m
->>>>>>> 1819ccf8
    * @brief Calculate the pseudorange between the GNSS satellite and the GNSS receiver antenna
    * @param [in] gnss_system_id: ID of target GNSS satellite
    * @return Pseudorange between the GNSS satellite and the GNSS receiver antenna [m]
