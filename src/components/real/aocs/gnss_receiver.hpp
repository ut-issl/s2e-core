--- conflicted
+++ resolved
@@ -73,19 +73,13 @@
    */
   GnssReceiver(const int prescaler, environment::ClockGenerator* clock_generator, const size_t component_id, const AntennaModel antenna_model,
                const math::Vector<3> antenna_position_b_m, const math::Quaternion quaternion_b2c, const double half_width_deg,
-<<<<<<< HEAD
                const double pseudorange_noise_standard_deviation_m, const double carrier_phase_standard_deviation_cycle,
-               const double integer_ambiguity_standard_deviation_cycle, const math::Vector<3> position_noise_standard_deviation_ecef_m,
+               const double integer_ambiguity_standard_deviation_cycle, const double receiver_clock_constant_bias_s,
+               math::Vector<1> receiver_clock_random_walk_standard_deviation_s, math::Vector<1> receiver_clock_random_walk_limit_s,
+               const double receiver_clock_normal_random_standard_deviation_s, const math::Vector<3> position_noise_standard_deviation_ecef_m,
                const math::Vector<3> velocity_noise_standard_deviation_ecef_m_s, const size_t number_of_bands, const std::vector<size_t> band_id_lst,
                const std::vector<double> band_frequency_list_Hz, const std::vector<double> wave_length_list_m, const bool is_log_pseudorange_enabled,
                const bool is_log_carrier_phase_enabled, const dynamics::Dynamics* dynamics, const environment::GnssSatellites* gnss_satellites,
-=======
-               const double receiver_clock_constant_bias_s, math::Vector<1> receiver_clock_random_walk_standard_deviation_s,
-               math::Vector<1> receiver_clock_random_walk_limit_s, const double receiver_clock_normal_random_standard_deviation_s,
-               const double pseudorange_noise_standard_deviation_m, const math::Vector<3> position_noise_standard_deviation_ecef_m,
-               const math::Vector<3> velocity_noise_standard_deviation_ecef_m_s, const bool is_log_pseudorange_enabled,
-               const dynamics::Dynamics* dynamics, const environment::GnssSatellites* gnss_satellites,
->>>>>>> ee204d67
                const environment::SimulationTime* simulation_time);
   /**
    * @fn GnssReceiver
@@ -113,19 +107,13 @@
    */
   GnssReceiver(const int prescaler, environment::ClockGenerator* clock_generator, PowerPort* power_port, const size_t component_id,
                const AntennaModel antenna_model, const math::Vector<3> antenna_position_b_m, const math::Quaternion quaternion_b2c,
-<<<<<<< HEAD
                const double half_width_deg, const double pseudorange_noise_standard_deviation_m, const double carrier_phase_standard_deviation_cycle,
-               const double integer_ambiguity_standard_deviation_cycle, const math::Vector<3> position_noise_standard_deviation_ecef_m,
+               const double integer_ambiguity_standard_deviation_cycle, const double receiver_clock_constant_bias_s,
+               math::Vector<1> receiver_clock_random_walk_standard_deviation_s, math::Vector<1> receiver_clock_random_walk_limit_s,
+               const double receiver_clock_normal_random_standard_deviation_s, const math::Vector<3> position_noise_standard_deviation_ecef_m,
                const math::Vector<3> velocity_noise_standard_deviation_ecef_m_s, const size_t number_of_bands, std::vector<size_t> band_id_list,
                const std::vector<double> band_frequency_list_Hz, const std::vector<double> wave_length_list_m, const bool is_log_pseudorange_enabled,
                const bool is_log_carrier_phase_enabled, const dynamics::Dynamics* dynamics, const environment::GnssSatellites* gnss_satellites,
-=======
-               const double half_width_deg, const double receiver_clock_constant_bias_s,
-               math::Vector<1> receiver_clock_random_walk_standard_deviation_s, math::Vector<1> receiver_clock_random_walk_limit_s,
-               const double receiver_clock_normal_random_standard_deviation_s, const double pseudorange_noise_standard_deviation_m,
-               const math::Vector<3> position_noise_standard_deviation_ecef_m, const math::Vector<3> velocity_noise_standard_deviation_ecef_m_s,
-               const bool is_log_pseudorange_enabled, const dynamics::Dynamics* dynamics, const environment::GnssSatellites* gnss_satellites,
->>>>>>> ee204d67
                const environment::SimulationTime* simulation_time);
 
   // Override functions for Component
@@ -283,8 +271,6 @@
    */
   double CalcGeometricDistance_m(const size_t gnss_system_id);
   /**
-<<<<<<< HEAD
-=======
    * @fn CalcClockBias_m
    * @brief Calculate the clock bias term of the GNSS satellite and the GNSS receiver antenna
    * @param [in] gnss_system_id: ID of target GNSS satellite
@@ -292,7 +278,6 @@
    */
   double CalcClockBias_m(const size_t gnss_system_id);
   /**
->>>>>>> ee204d67
    * @fn CalcPseudorange_m
    * @brief Calculate the pseudorange between the GNSS satellite and the GNSS receiver antenna
    * @param [in] gnss_system_id: ID of target GNSS satellite
